--- conflicted
+++ resolved
@@ -776,18 +776,7 @@
                                      object_spacing,
                                      calobject_warp = baseline_calobject_warp)
 
-<<<<<<< HEAD
     # shape (...,Nh, Nw,3)
-=======
-    # need to define the broadcasted function myself
-    @nps.broadcast_define( ((2,),) )
-    def ref_calibration_object(calobject_warp):
-        return \
-            mrcal.ref_calibration_object(object_width_n,
-                                         object_height_n,
-                                         object_spacing,
-                                         calobject_warp = calobject_warp)
->>>>>>> a6c16cb1
     calibration_object_query = \
         mrcal.ref_calibration_object(object_width_n,
                                      object_height_n,
