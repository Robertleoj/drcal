--- conflicted
+++ resolved
@@ -3850,6 +3850,10 @@
                   int* Nmeasurements_outliers,
 
                   // input
+
+                  // for diagnostics only
+                  const mrcal_observation_board_t* observations_board,
+
                   int Nobservations_board,
                   int Nobservations_point,
 
@@ -3857,7 +3861,6 @@
                   mrcal_observation_point_triangulated_t* observations_point_triangulated,
                   int Nobservations_point_triangulated,
 
-                  mrcal_problem_selections_t problem_selections,
                   int calibration_object_width_n,
                   int calibration_object_height_n,
 
@@ -3876,16 +3879,12 @@
     // extra points: all points worse than the lower threshold. This serves to
     // reduce the required re-optimizations
 
-    // Currently I consider only
-    //
-    // - chessboard observations
-    // - triangulated points
-    //
-    // These are the only measurement types that have a way to specify outliers
-
     const double k0 = 4.0;
     const double k1 = 5.0;
-    *Nmeasurements_outliers = 0;
+
+    *Nmeasurements_outliers   = 0;
+    int Nmeasurements_inliers = 0;
+
 
     const int imeasurement_board0 =
         mrcal_measurement_index_boards(0,
@@ -3898,24 +3897,6 @@
                                       calibration_object_width_n,
                                       calibration_object_height_n);
 
-<<<<<<< HEAD
-#define LOOP_OBSERVATION()                              \
-    i_feature = 0;                                      \
-    for(int i_observation_board=0;                      \
-        i_observation_board<Nobservations_board;        \
-        i_observation_board++)
-
-#define LOOP_FEATURE()                                                  \
-        const mrcal_observation_board_t* observation = &observations_board[i_observation_board]; \
-        const int icam_intrinsics = observation->icam.intrinsics;       \
-        for(i_pt=0;                                                     \
-            i_pt < calibration_object_width_n*calibration_object_height_n; \
-            i_pt++, i_feature++)
-
-#define LOOP_FEATURE_HEADER()                                           \
-            const mrcal_point3_t* pt_observed = &observations_board_pool[i_feature]; \
-            double* weight = &observations_board_pool[i_feature].z;
-=======
     const int imeasurement_point_triangulated0 =
         mrcal_measurement_index_points_triangulated(0,
                                                     Nobservations_board,
@@ -3927,7 +3908,6 @@
                                                     calibration_object_width_n,
                                                     calibration_object_height_n);
 
->>>>>>> 3cb4e22f
 
     // just in case
     if(Nobservations_point_triangulated <= 0)
@@ -3936,106 +3916,81 @@
         observations_point_triangulated = NULL;
     }
 
-<<<<<<< HEAD
-
-=======
     const double* x_boards =
         &x_measurements[ imeasurement_board0 ];
     const double* x_point_triangulated =
         &x_measurements[ imeasurement_point_triangulated0 ];
->>>>>>> 3cb4e22f
-
-    const int Npoints_board =
-        Nmeasurements_board / 2.;
-
-    int Nmeasurements_inliers = 0;
-
-    /////////////// Compute the variance to use as a threshold
+
+#define LOOP_BOARD_OBSERVATION(extra_while_condition)   \
+    for(int i_observation_board=0, i_pt_board = 0;      \
+        i_observation_board<Nobservations_board && extra_while_condition; \
+        i_observation_board++)
+
+#define LOOP_BOARD_FEATURE()                                            \
+        const mrcal_observation_board_t* observation = &observations_board[i_observation_board]; \
+        const int icam_intrinsics = observation->icam.intrinsics;       \
+        for(int i_pt=0;                                                    \
+            i_pt < calibration_object_width_n*calibration_object_height_n; \
+            i_pt++, i_pt_board++)
+
+#define LOOP_BOARD_FEATURE_HEADER()                                     \
+            const mrcal_point3_t* pt_observed = &observations_board_pool[i_pt_board]; \
+            double* weight = &observations_board_pool[i_pt_board].z;
+
+#define LOOP_TRIANGULATED_POINT0(extra_while_condition) \
+    for(int i0                              = 0,        \
+            imeasurement_point_triangulated = 0;        \
+        i0 < Nobservations_point_triangulated && extra_while_condition; \
+        i0++)
+
+#define LOOP_TRIANGULATED_POINT1()                      \
+        mrcal_observation_point_triangulated_t* pt0 =   \
+            &observations_point_triangulated[i0];       \
+        if(pt0->last_in_set)                            \
+            continue;                                   \
+                                                        \
+        int i1 = i0+1;                                  \
+        while(true)
+
+#define LOOP_TRIANGULATED_POINT_HEADER()                        \
+            mrcal_observation_point_triangulated_t* pt1 =       \
+                &observations_point_triangulated[i1];
+
+#define LOOP_TRIANGULATED_POINT_FOOTER()        \
+            imeasurement_point_triangulated++;  \
+            if(pt1->last_in_set)                \
+                break;                          \
+            i1++;
+
+
+
+
+
+    /////////////// Compute the variance to set the threshold
     double var = 0.0;
-<<<<<<< HEAD
-
-    LOOP_OBSERVATION()
-    {
-        LOOP_FEATURE()
-        {
-            LOOP_FEATURE_HEADER();
+    LOOP_BOARD_OBSERVATION(true)
+    {
+        LOOP_BOARD_FEATURE()
+        {
+            LOOP_BOARD_FEATURE_HEADER();
 
             if(*weight <= 0.0)
             {
-                (*Noutliers)++;
+                (*Nmeasurements_outliers) += 2;
                 continue;
             }
 
-            double dx = x_measurements[2*i_feature + 0];
-            double dy = x_measurements[2*i_feature + 1];
-            var += dx*dx + dy*dy;
-            Ninliers++;
-        }
-    }
-    var /= (double)(2*Ninliers);
-
-    bool markedAny = false;
-    LOOP_OBSERVATION()
-    {
-        LOOP_FEATURE()
-        {
-            LOOP_FEATURE_HEADER();
-
-            {
-                if(*weight <= 0.0)
-                    continue;
-
-                double dx = x_measurements[2*i_feature + 0];
-                double dy = x_measurements[2*i_feature + 1];
-                // I have sigma = sqrt(var). Outliers have abs(x) > k*sigma
-                // -> x^2 > k^2 var
-                if(dx*dx > k1*k1*var ||
-                   dy*dy > k1*k1*var )
-                {
-                    *weight   *= -1.0;
-                    markedAny = true;
-                    (*Noutliers)++;
-                    // MSG("Feature %d looks like an outlier. x/y are %f/%f stdevs off mean (assumed 0). Observed stdev: %f, limit: %f",
-                    //     i_feature,
-                    //     dx/sqrt(var),
-                    //     dy/sqrt(var),
-                    //     sqrt(var),
-                    //     k1);
-                }
-            }
-        }
-    }
-=======
-    for(int i_pt_board = 0;
-        i_pt_board < Npoints_board;
-        i_pt_board++)
-    {
-        double* weight = &observations_board_pool[i_pt_board].z;
-        if(*weight <= 0.0)
-            (*Nmeasurements_outliers) += 2;
-        else
-        {
             double dx = x_boards[2*i_pt_board + 0];
             double dy = x_boards[2*i_pt_board + 1];
             var += dx*dx + dy*dy;
             Nmeasurements_inliers += 2;
         }
     }
-    for(int i0                              = 0,
-            imeasurement_point_triangulated = 0;
-        i0 < Nobservations_point_triangulated;
-        i0++)
-    {
-        const mrcal_observation_point_triangulated_t* pt0 =
-            &observations_point_triangulated[i0];
-        if(pt0->last_in_set)
-            continue;
-
-        int i1 = i0+1;
-        while(true)
-        {
-            const mrcal_observation_point_triangulated_t* pt1 =
-                &observations_point_triangulated[i1];
+    LOOP_TRIANGULATED_POINT0(true)
+    {
+        LOOP_TRIANGULATED_POINT1()
+        {
+            LOOP_TRIANGULATED_POINT_HEADER();
 
             if(pt0->outlier || pt1->outlier)
             {
@@ -4048,52 +4003,45 @@
                     x_point_triangulated[imeasurement_point_triangulated];
                 Nmeasurements_inliers++;
             }
-
-            imeasurement_point_triangulated++;
-            if(pt1->last_in_set)
-                break;
-            i1++;
+            LOOP_TRIANGULATED_POINT_FOOTER();
         }
     }
     var /= (double)Nmeasurements_inliers;
 
     ///////////// Any new outliers found?
     bool foundNewOutliers = false;
-    for(int i_pt_board = 0;
-        i_pt_board < Npoints_board;
-        i_pt_board++)
-    {
-        double* weight = &observations_board_pool[i_pt_board].z;
-        if(*weight <= 0.0)
-            continue;
-
-        double dx = x_boards[2*i_pt_board + 0];
-        double dy = x_boards[2*i_pt_board + 1];
-        // I have sigma = sqrt(var). Outliers have abs(x) > k*sigma
-        // -> x^2 > k^2 var
-        if(dx*dx > k1*k1*var ||
-           dy*dy > k1*k1*var )
-        {
-            foundNewOutliers = true;
-            break;
-        }
-    }
-    for(int i0                              = 0,
-            imeasurement_point_triangulated = 0;
-        i0 < Nobservations_point_triangulated && !foundNewOutliers;
-        i0++)
-    {
-        const mrcal_observation_point_triangulated_t* pt0 =
-            &observations_point_triangulated[i0];
-        if(pt0->last_in_set)
-            continue;
-
-        int i1 = i0+1;
-
-        while(true)
-        {
-            const mrcal_observation_point_triangulated_t* pt1 =
-                &observations_point_triangulated[i1];
+    LOOP_BOARD_OBSERVATION(!foundNewOutliers)
+    {
+        LOOP_BOARD_FEATURE()
+        {
+            LOOP_BOARD_FEATURE_HEADER();
+
+            if(*weight <= 0.0)
+                continue;
+
+            double dx = x_boards[2*i_pt_board + 0];
+            double dy = x_boards[2*i_pt_board + 1];
+            // I have sigma = sqrt(var). Outliers have abs(x) > k*sigma
+            // -> x^2 > k^2 var
+            if(dx*dx > k1*k1*var ||
+               dy*dy > k1*k1*var )
+            {
+                // MSG("Feature %d looks like an outlier. x/y are %f/%f stdevs off mean (assumed 0). Observed stdev: %f, limit: %f",
+                //     i_pt_board,
+                //     dx/sqrt(var),
+                //     dy/sqrt(var),
+                //     sqrt(var),
+                //     k1);
+                foundNewOutliers = true;
+                break;
+            }
+        }
+    }
+    LOOP_TRIANGULATED_POINT0(!foundNewOutliers)
+    {
+        LOOP_TRIANGULATED_POINT1()
+        {
+            LOOP_TRIANGULATED_POINT_HEADER();
 
             if(!pt0->outlier && !pt1->outlier)
             {
@@ -4107,28 +4055,22 @@
                     break;
                 }
             }
->>>>>>> 3cb4e22f
-
-            imeasurement_point_triangulated++;
-            if(pt1->last_in_set)
-                break;
-            i1++;
+            LOOP_TRIANGULATED_POINT_FOOTER();
         }
     }
     if(!foundNewOutliers)
         return false;
 
-<<<<<<< HEAD
-    // Some measurements were past the worse threshold, so I throw out a bit
-    // extra to leave some margin so that the next re-optimization would be the
-    // last. Hopefully
-    LOOP_OBSERVATION()
+    // I have new outliers: some measurements were found past the threshold. I
+    // throw out a bit extra to leave some margin so that the next
+    // re-optimization would hopefully be the last.
+    LOOP_BOARD_OBSERVATION(true)
     {
         int Npt_inlier  = 0;
         int Npt_outlier = 0;
-        LOOP_FEATURE()
-        {
-            LOOP_FEATURE_HEADER();
+        LOOP_BOARD_FEATURE()
+        {
+            LOOP_BOARD_FEATURE_HEADER();
             if(*weight <= 0.0)
             {
                 Npt_outlier++;
@@ -4136,55 +4078,32 @@
             }
             Npt_inlier++;
 
-            double dx = x_measurements[2*i_feature + 0];
-            double dy = x_measurements[2*i_feature + 1];
+            double dx = x_boards[2*i_pt_board + 0];
+            double dy = x_boards[2*i_pt_board + 1];
             // I have sigma = sqrt(var). Outliers have abs(x) > k*sigma
             // -> x^2 > k^2 var
             if(dx*dx > k0*k0*var ||
                dy*dy > k0*k0*var )
             {
                 *weight *= -1.0;
-                (*Noutliers)++;
+                (*Nmeasurements_outliers) += 2;
             }
-=======
-    // I have new outliers: some measurements were found past the threshold. I
-    // throw out a bit extra to leave some margin so that the next
-    // re-optimization would hopefully be the last.
-    for(int i_pt_board = 0;
-        i_pt_board < Npoints_board;
-        i_pt_board++)
-    {
-        double* weight = &observations_board_pool[i_pt_board].z;
-        if(*weight < 0)
-          continue;
-
-        double dx = x_boards[2*i_pt_board + 0];
-        double dy = x_boards[2*i_pt_board + 1];
-        // I have sigma = sqrt(var). Outliers have abs(x) > k*sigma
-        // -> x^2 > k^2 var
-        if(dx*dx > k0*k0*var ||
-           dy*dy > k0*k0*var )
-        {
-            *weight *= -1.0;
-            (*Nmeasurements_outliers) += 2;
-        }
-    }
-    for(int i0                              = 0,
-            imeasurement_point_triangulated = 0;
-        i0 < Nobservations_point_triangulated;
-        i0++)
-    {
-        mrcal_observation_point_triangulated_t* pt0 =
-            &observations_point_triangulated[i0];
-        if(pt0->last_in_set)
-            continue;
-
-        int i1 = i0+1;
-
-        while(true)
-        {
-            mrcal_observation_point_triangulated_t* pt1 =
-                &observations_point_triangulated[i1];
+        }
+
+        if(Npt_inlier < 3)
+            MSG("WARNING: Board observation %d (icam_intrinsics=%d, icam_extrinsics=%d, iframe=%d) had almost all of its points thrown out as outliers: only %d/%d remain. CHOLMOD is about to complain about a non-positive-definite JtJ. Something is wrong with this observation",
+                i_observation_board,
+                observation->icam.intrinsics,
+                observation->icam.extrinsics,
+                observation->iframe,
+                Npt_inlier,
+                Npt_inlier + Npt_outlier);
+    }
+    LOOP_TRIANGULATED_POINT0(true)
+    {
+        LOOP_TRIANGULATED_POINT1()
+        {
+            LOOP_TRIANGULATED_POINT_HEADER();
 
             if(!pt0->outlier && !pt1->outlier)
             {
@@ -4209,34 +4128,21 @@
                 }
             }
 
-            imeasurement_point_triangulated++;
-            if(pt1->last_in_set)
-                break;
-            i1++;
->>>>>>> 3cb4e22f
-        }
-
-        if(Npt_inlier < 3)
-            MSG("WARNING: Board observation %d (icam_intrinsics=%d, icam_extrinsics=%d, iframe=%d) had almost all of its points thrown out as outliers: only %d/%d remain. CHOLMOD is about to complain about a non-positive-definite JtJ. Something is wrong with this observation",
-                i_observation_board,
-                observation->icam.intrinsics,
-                observation->icam.extrinsics,
-                observation->iframe,
-                Npt_inlier,
-                Npt_inlier + Npt_outlier);
-    }
-<<<<<<< HEAD
+            LOOP_TRIANGULATED_POINT_FOOTER();
+        }
+    }
 
     return true;
 
-#undef LOOP_OBSERVATION
-#undef LOOP_FEATURE
-#undef LOOP_FEATURE_HEADER
-=======
-
-    return true;
->>>>>>> 3cb4e22f
-}
+#undef LOOP_BOARD_OBSERVATION
+#undef LOOP_BOARD_FEATURE
+#undef LOOP_BOARD_FEATURE_HEADER
+#undef LOOP_TRIANGULATED_POINT0
+#undef LOOP_TRIANGULATED_POINT1
+#undef LOOP_TRIANGULATED_POINT_HEADER
+#undef LOOP_TRIANGULATED_POINT_FOOTER
+}
+
 
 typedef struct
 {
@@ -5987,23 +5893,6 @@
     if(Jt) Jrowptr[iMeasurement] = iJacobian;
     if(iMeasurement != ctx->Nmeasurements)
     {
-<<<<<<< HEAD
-        if(Jt) Jrowptr[iMeasurement] = iJacobian;
-        if(iMeasurement != ctx->Nmeasurements)
-        {
-            MSG("Assertion (iMeasurement == ctx->Nmeasurements) failed: (%d != %d)",
-                iMeasurement, ctx->Nmeasurements);
-            assert(0);
-        }
-        if(iJacobian    != ctx->N_j_nonzero  )
-        {
-            MSG("Assertion (iJacobian    == ctx->N_j_nonzero  ) failed: (%d != %d)",
-                iJacobian, ctx->N_j_nonzero);
-            assert(0);
-        }
-
-        // MSG_IF_VERBOSE("RMS: %g", sqrt(norm2_error / (double)ctx>Nmeasurements));
-=======
         MSG("Assertion (iMeasurement == ctx->Nmeasurements) failed: (%d != %d)",
             iMeasurement, ctx->Nmeasurements);
         assert(0);
@@ -6013,7 +5902,6 @@
         MSG("Assertion (iJacobian    == ctx->N_j_nonzero  ) failed: (%d != %d)",
             iJacobian, ctx->N_j_nonzero);
         assert(0);
->>>>>>> 3cb4e22f
     }
 }
 
@@ -6471,20 +6359,10 @@
         for(int i=0; i<Nfeatures_board; i++)
             if(observations_board_pool[i].z < 0.0)
                 stats.Noutliers++;
-<<<<<<< HEAD
 
         const int Nmeasurements_board = Nfeatures_board*2;
 
-        if(verbose)
-        {
-            // WARNING: I will never hook these up. Get rid of reportFitMsg?
-            ctx.reportFitMsg = "Before";
-            //        optimizer_callback(packed_state, NULL, NULL, &ctx);
-        }
-        ctx.reportFitMsg = NULL;
-=======
 #warning "triangulated-solve: check for point outliers here as well"
->>>>>>> 3cb4e22f
 
         double outliernessScale = -1.0;
         do
@@ -6514,12 +6392,12 @@
         } while( problem_selections.do_apply_outlier_rejection &&
                  markOutliers(observations_board_pool,
                               &stats.Noutliers,
+                              observations_board,
                               Nobservations_board,
                               Nobservations_point,
 #warning "triangulated-solve: not const for now. this will become const once the outlier bit moves to the point_triangulated pool"
                               (mrcal_observation_point_triangulated_t*)observations_point_triangulated,
                               Nobservations_point_triangulated,
-                              problem_selections,
                               calibration_object_width_n,
                               calibration_object_height_n,
                               solver_context->beforeStep->x,
