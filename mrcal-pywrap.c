--- conflicted
+++ resolved
@@ -925,13 +925,12 @@
     _(no_factorization,                   int,               0,    "p",  ,                                  NULL,           -1,         {})
 
 
-<<<<<<< HEAD
 typedef enum {
     OPTIMIZEMODE_OPTIMIZE,
     OPTIMIZEMODE_CALLBACK,
     OPTIMIZEMODE_VAR_RT_RR
 } optimizemode_t;
-=======
+
 static bool lensmodel_one_validate_args( // out
                                          mrcal_lensmodel_t* mrcal_lensmodel,
 
@@ -958,7 +957,6 @@
 
     return true;
 }
->>>>>>> f866f1b4
 
 // Using this for both optimize() and optimizer_callback()
 static bool optimize_validate_args( // out
@@ -1188,9 +1186,6 @@
 }
 
 static
-<<<<<<< HEAD
-PyObject* _optimize(optimizemode_t optimizemode,
-=======
 mrcal_problem_selections_t
 construct_problem_selections( int do_optimize_intrinsics_core,
                               int do_optimize_intrinsics_distortions,
@@ -1222,8 +1217,7 @@
 }
 
 static
-PyObject* _optimize(bool is_optimize, // or optimizer_callback
->>>>>>> f866f1b4
+PyObject* _optimize(optimizemode_t optimizemode,
                     PyObject* args,
                     PyObject* kwargs)
 {
